{
    "name": "sylius/bootstrap-admin-ui",
    "description": "Build your Bootstrap admin panels with Sylius and Symfony UX",
    "type": "library",
    "require": {
        "php": "^8.1",
        "pagerfanta/twig": "^4.6",
<<<<<<< HEAD
        "sylius/admin-ui": "^0.4.1",
        "sylius/grid-bundle": "^1.13",
        "sylius/resource-bundle": "^1.11",
        "sylius/twig-extra": "^0.4.1",
        "sylius/twig-hooks": "^0.4.1",
=======
        "sylius/admin-ui": "^0.5",
        "sylius/grid-bundle": "^1.13@beta",
        "sylius/resource-bundle": "^1.11 || ^1.12@beta",
        "sylius/twig-extra": "^0.5",
        "sylius/twig-hooks": "^0.5",
>>>>>>> d2fcec8c
        "symfony/asset": "^6.4 || ^7.0",
        "symfony/http-kernel": "^6.4 || ^7.0",
        "symfony/security-bundle": "^6.4 || ^7.0",
        "symfony/ux-autocomplete": "^2.17",
        "symfony/ux-live-component": "^2.17"
    },
    "require-dev": {
        "doctrine/doctrine-bundle": "^2.12",
        "doctrine/orm": "^2.0",
        "phpunit/phpunit": "^9.6",
        "symfony/browser-kit": "^6.4 || ^7.0",
        "symfony/console": "^6.4 || ^7.0",
        "symfony/css-selector": "^6.4 || ^7.0",
        "symfony/dotenv": "^6.4 || ^7.0",
        "symfony/framework-bundle": "^6.4 || ^7.0",
        "symfony/runtime": "^6.4 || ^7.0",
        "symfony/yaml": "^6.4 || ^7.0"
    },
    "autoload": {
        "psr-4": {
            "Sylius\\BootstrapAdminUi\\": "src/"
        }
    },
    "autoload-dev": {
        "psr-4": {
            "Sylius\\TwigHooks\\": "../TwigHooks/src/",
            "TestApplication\\Sylius\\BootstrapAdminUi\\": "tests/Functional/.application/src/",
            "Tests\\Sylius\\BootstrapAdminUi\\": "tests/"
        }
    },
    "config": {
        "allow-plugins": {
            "symfony/runtime": true
        },
        "sort-packages": true
    },
    "repositories": [
        {
            "type": "path",
            "url": "../**"
        }
    ],
    "extra": {
        "symfony": {
            "require": "7.1.*"
        },
        "branch-alias": {
            "dev-main": "0.5-dev"
        }
    },
    "minimum-stability": "dev",
    "prefer-stable": true
}<|MERGE_RESOLUTION|>--- conflicted
+++ resolved
@@ -5,19 +5,11 @@
     "require": {
         "php": "^8.1",
         "pagerfanta/twig": "^4.6",
-<<<<<<< HEAD
-        "sylius/admin-ui": "^0.4.1",
+        "sylius/admin-ui": "^0.5",
         "sylius/grid-bundle": "^1.13",
         "sylius/resource-bundle": "^1.11",
-        "sylius/twig-extra": "^0.4.1",
-        "sylius/twig-hooks": "^0.4.1",
-=======
-        "sylius/admin-ui": "^0.5",
-        "sylius/grid-bundle": "^1.13@beta",
-        "sylius/resource-bundle": "^1.11 || ^1.12@beta",
         "sylius/twig-extra": "^0.5",
         "sylius/twig-hooks": "^0.5",
->>>>>>> d2fcec8c
         "symfony/asset": "^6.4 || ^7.0",
         "symfony/http-kernel": "^6.4 || ^7.0",
         "symfony/security-bundle": "^6.4 || ^7.0",
